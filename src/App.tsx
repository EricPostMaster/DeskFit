import React, { useState, useEffect, useRef } from 'react';

// Utility to request notification permission
function requestNotificationPermission() {
  if ("Notification" in window && Notification.permission === "default") {
    Notification.requestPermission().then(() => {
      /* noop - caller can check Notification.permission */
    });
  }
}

// Utility to show a notification and focus window on click
function showExerciseNotification() {
  if ("Notification" in window && Notification.permission === "granted") {
    try {
      const notification = new Notification("DeskFit: Time for your exercise!", {
        body: "Click to return to DeskFit and start your exercise.",
        icon: "/nerd_flex.png",
        requireInteraction: true
      });
      notification.onclick = () => {
        window.focus();
        notification.close();
      };
    } catch (e) {
      // Some browsers may throw when options are unsupported
      try {
        new Notification("DeskFit: Time for your exercise!");
      } catch {}
    }
  }
}

// Play a short alarm via WebAudio (works better than relying solely on notifications)
function playAlarm(durationMs = 350, frequency = 1200) {
  try {
    const AudioCtx = (window as any).AudioContext || (window as any).webkitAudioContext;
    if (!AudioCtx) return;
    const ctx = new AudioCtx();
    if (ctx.state === 'suspended' && typeof ctx.resume === 'function') {
      ctx.resume().catch(() => {});
    }

    // Gentle two-part ding: short high tone then a slightly lower short tone
    const now = ctx.currentTime;
    const gain = ctx.createGain();
    gain.gain.setValueAtTime(0, now);
    gain.connect(ctx.destination);

    const makeTone = (freq: number, startOffset: number, durMs: number) => {
      const o = ctx.createOscillator();
      o.type = 'sine';
      o.frequency.setValueAtTime(freq, now + startOffset);
      o.connect(gain);
      const s = now + startOffset;
      const e = s + durMs / 1000;
      // soft envelope
      gain.gain.setValueAtTime(0.0001, s);
      gain.gain.linearRampToValueAtTime(0.06, s + 0.01);
      gain.gain.linearRampToValueAtTime(0.0001, e - 0.02);
      o.start(s);
      o.stop(e + 0.01);
      return o;
    };

    // First ding: short
    makeTone(frequency, 0, Math.min(220, durationMs));
    // Second ding: lower and softer
    makeTone(Math.max(600, Math.round(frequency * 0.75)), 0.12, Math.min(180, durationMs - 120));

    // Close context shortly after tones finish
    setTimeout(() => {
      try { ctx.close(); } catch {}
    }, durationMs + 300);
  } catch (e) {
    // ignore
  }
}
import * as tf from '@tensorflow/tfjs-core';
import '@tensorflow/tfjs-backend-webgl';
import './App.css';
import TimerControls from './components/TimerControls';
import ExercisePrompt from './components/ExercisePrompt';
import HistoryModal from './components/HistoryModal';
import PreferencesModal from './components/PreferencesModal';

// --- Local Storage Keys ---
const LS_KEYS = {
  timer: 'deskfit-default-timer',
  reps: 'deskfit-default-reps',
  goal: 'deskfit-daily-goal',
  notes: 'deskfit-exercise-notes',
  repsHistory: 'deskfit-reps-history',
  tasksHistory: 'deskfit-tasks-history',
};

// --- Default Values ---
const DEFAULT_TIMER = 60;
<<<<<<< HEAD
const DEFAULT_REPS = { squats: 10, jumping_jacks: 15, shoulder_presses: 12, lateral_raise: 12, knee_raises: 12, bicep_curls: 12, band_pull_aparts: 12, low_to_high_chest_flies: 12, svend_chest_press: 12 };
=======
const DEFAULT_REPS = { squats: 10, jumping_jacks: 15, shoulder_presses: 12, lateral_raise: 12, knee_raises: 12, bicep_curls: 12, band_pull_aparts: 12, triceps_extensions: 12 };
>>>>>>> ef5e449f
const DEFAULT_GOAL = { Mon: 5, Tue: 5, Wed: 5, Thu: 5, Fri: 5, Sat: 2, Sun: 2 };

// --- Helper Functions ---
function getToday(): string {
  return new Date().toISOString().slice(0, 10);
}
function getWeekday(): keyof typeof DEFAULT_GOAL {
  return ['Sun','Mon','Tue','Wed','Thu','Fri','Sat'][new Date().getDay()] as keyof typeof DEFAULT_GOAL;
}
function loadLS<T>(key: string, fallback: T): T {
  try {
    const val = localStorage.getItem(key);
    return val ? JSON.parse(val) as T : fallback;
  } catch {
    return fallback;
  }
}
function saveLS<T>(key: string, value: T): void {
  localStorage.setItem(key, JSON.stringify(value));
}

// --- Helper: Proper Case ---
function toProperCase(str: string) {
  return str.replace(/_/g, ' ').replace(/\b\w/g, c => c.toUpperCase());
}
// --- Helper: Populate Sample Data ---
function populateSampleHistory() {
  const repsHistoryKey = LS_KEYS.repsHistory;
  const tasksHistoryKey = LS_KEYS.tasksHistory;
  if (!localStorage.getItem(repsHistoryKey) || !localStorage.getItem(tasksHistoryKey)) {
    const today = new Date();
    const repsHistory: Record<string, Record<string, number>> = {};
    const tasksHistory: Record<string, number> = {};
    for (let i = 0; i < 30; i++) {
      const d = new Date(today);
      d.setDate(today.getDate() - i);
      const dateStr = d.toISOString().slice(0, 10);
      repsHistory[dateStr] = {
        squats: Math.floor(Math.random() * 30),
        jumping_jacks: Math.floor(Math.random() * 30),
        shoulder_presses: Math.floor(Math.random() * 30),
        lateral_raise: Math.floor(Math.random() * 30),
        knee_raises: Math.floor(Math.random() * 30),
        triceps_extensions: Math.floor(Math.random() * 30),
      };
      tasksHistory[dateStr] = Math.floor(Math.random() * 7);
    }
    localStorage.setItem(repsHistoryKey, JSON.stringify(repsHistory));
    localStorage.setItem(tasksHistoryKey, JSON.stringify(tasksHistory));
  }
}

// --- Helper: Heatmap Colors ---
const HEATMAP_COLORS = [
  '#edf7ed', // 0% (lightest)
  '#cfeecd', // 1-24%
  '#a8e2a3', // 25-49%
  '#6fc96a', // 50-74%
  '#38b24a', // 75-99%
  '#1b5e20', // 100%+ (darkest)
];
function getHeatmapColor(percent: number) {
  if (percent >= 100) return HEATMAP_COLORS[5];
  if (percent >= 75) return HEATMAP_COLORS[4];
  if (percent >= 50) return HEATMAP_COLORS[3];
  if (percent >= 25) return HEATMAP_COLORS[2];
  if (percent > 0) return HEATMAP_COLORS[1];
  return HEATMAP_COLORS[0];
}

function App() {
  // Debug: manually trigger notification
  const handleDebugNotification = () => {
    // play sound + notification
    playAlarm();
    showExerciseNotification();
  };

  // Urgent alert fallback when notifications are blocked
  const [urgentAlert, setUrgentAlert] = useState(false);
  const urgentIntervalRef = useRef<number | null>(null);

  const startUrgentAlert = () => {
    setUrgentAlert(true);
    // play immediately and then every 2s
    try { playAlarm(1200, 880); } catch {}
    try { if (navigator && 'vibrate' in navigator) (navigator as any).vibrate?.([200,100,200]); } catch {}
    urgentIntervalRef.current = window.setInterval(() => {
      try { playAlarm(1200, 880); } catch {}
      try { if (navigator && 'vibrate' in navigator) (navigator as any).vibrate?.([200,100,200]); } catch {}
    }, 2000) as unknown as number;
  };

  const stopUrgentAlert = () => {
    setUrgentAlert(false);
    if (urgentIntervalRef.current) {
      clearInterval(urgentIntervalRef.current as number);
      urgentIntervalRef.current = null;
    }
  };

  // Notification permission state for UI
  const [notifPermission, setNotifPermission] = useState<NotificationPermission>(
    (typeof Notification !== 'undefined' && Notification.permission) ? Notification.permission : 'default'
  );
  useEffect(() => {
    const interval = setInterval(() => {
      if (typeof Notification !== 'undefined') setNotifPermission(Notification.permission);
    }, 1000);
    return () => clearInterval(interval);
  }, []);

  const handleRequestPermission = () => {
    if (typeof Notification !== 'undefined') {
      Notification.requestPermission().then(p => setNotifPermission(p));
    }
  };
  // Ask for notification permission on mount
  useEffect(() => {
    requestNotificationPermission();
  }, []);
  // --- UI for editing daily goal and default reps ---
  const weekday = getWeekday();
  // --- State with localStorage persistence ---
  const [timer, setTimer] = useState<number>(() => loadLS<number>(LS_KEYS.timer, DEFAULT_TIMER));
  const [repsTarget, setRepsTarget] = useState<number>(() => {
    const reps = loadLS<Record<string, number>>(LS_KEYS.reps, DEFAULT_REPS);
    return reps['squats'] || 10;
  });
  const [defaultReps, setDefaultReps] = useState<Record<string, number>>(() => loadLS<Record<string, number>>(LS_KEYS.reps, DEFAULT_REPS));
  const [dailyGoal, setDailyGoal] = useState<Record<string, number>>(() => loadLS<Record<string, number>>(LS_KEYS.goal, DEFAULT_GOAL));
  const [repsHistory, setRepsHistory] = useState<Record<string, Record<string, number>>>(() => loadLS<Record<string, Record<string, number>>>(LS_KEYS.repsHistory, {}));
  const [tasksHistory, setTasksHistory] = useState<Record<string, number>>(() => loadLS<Record<string, number>>(LS_KEYS.tasksHistory, {}));

  // --- Other state ---
  const [timeLeft, setTimeLeft] = useState(timer);
  const [isRunning, setIsRunning] = useState(false);
  const [repsCount, setRepsCount] = useState(0);
  const [showPrompt, setShowPrompt] = useState(false);
  const [autoRestart, setAutoRestart] = useState(false);
  const [backendReady, setBackendReady] = useState(false);
  const [selectedExercise, setSelectedExercise] = useState('squats');
  const [showPrefs, setShowPrefs] = useState(false);
  const [showHistory, setShowHistory] = useState(false);
  const prefsRef = useRef<HTMLDivElement>(null);
  // Shared video ref for webcam so App can stop tracks when prompt closes
  const sharedVideoRef = useRef<HTMLVideoElement>(null);
  // Timer refs for robust background timing
  const timerIntervalRef = useRef<number | null>(null);
  const endTimeRef = useRef<number | null>(null);

  // --- Preferences form state ---
  const [prefsTimer, setPrefsTimer] = useState(timer);
  const [prefsReps, setPrefsReps] = useState({ ...defaultReps });
  const [prefsGoal, setPrefsGoal] = useState({ ...dailyGoal });
  const [prefsNotes, setPrefsNotes] = useState<Record<string, string>>(() => loadLS<Record<string, string>>(LS_KEYS.notes, {}));

  // Save notes to localStorage when prefsNotes changes
  useEffect(() => { saveLS(LS_KEYS.notes, prefsNotes); }, [prefsNotes]);

  // Open preferences and sync form state
  const openPrefs = () => {
    setPrefsTimer(timer);
    setPrefsReps({ ...defaultReps });
    setPrefsGoal({ ...dailyGoal });
    setPrefsNotes({ ...prefsNotes });
    setShowPrefs(true);
  };
  // Save preferences
  const savePrefs = () => {
    setTimer(prefsTimer);
    setDefaultReps(prefsReps);
    setPrefsNotes(prefsNotes);
    setDailyGoal(prefsGoal);
    setShowPrefs(false);
  };
  // Close modal on background click
  const handleModalBgClick = (e: React.MouseEvent<HTMLDivElement>) => {
    if (e.target === prefsRef.current) setShowPrefs(false);
  };

  // --- Sync timer and repsTarget with localStorage ---
  useEffect(() => { saveLS(LS_KEYS.timer, timer); }, [timer]);
  useEffect(() => {
    setDefaultReps((prev: Record<string, number>) => {
      const updated = { ...prev, [selectedExercise]: repsTarget };
      saveLS(LS_KEYS.reps, updated);
      return updated;
    });
  }, [repsTarget, selectedExercise]);
  useEffect(() => { saveLS(LS_KEYS.goal, dailyGoal); }, [dailyGoal]);
  useEffect(() => {
    populateSampleHistory();
  }, []);

  // --- Ensure backend is set and ready before pose detection ---
  useEffect(() => {
    async function setupBackend() {
      await tf.setBackend('webgl');
      await tf.ready();
      setBackendReady(true);
    }
    setupBackend();
  }, []);

  // --- Timer countdown logic (time-based to survive background throttling) ---
  // We compute remaining seconds from an end timestamp rather than relying on
  // setInterval ticks alone. This keeps the timer accurate if the browser
  // throttles timers when the tab is hidden.
  useEffect(() => {
    // clear any existing interval
    if (timerIntervalRef.current) {
      clearInterval(timerIntervalRef.current as number);
      timerIntervalRef.current = null;
    }

    // If timer was started and prompt is not showing, compute an end time and
    // start a short interval to update visible remaining seconds from system time.
    if (isRunning && !showPrompt) {
      // Establish an end time based on current timeLeft (this covers both
      // fresh start and resume).
      endTimeRef.current = Date.now() + timeLeft * 1000;

      const tick = () => {
        if (!endTimeRef.current) return;
        const now = Date.now();
        const remaining = Math.max(0, Math.round((endTimeRef.current - now) / 1000));
        setTimeLeft((prev) => {
          if (remaining <= 0) {
            // complete
            if (timerIntervalRef.current) {
              clearInterval(timerIntervalRef.current as number);
              timerIntervalRef.current = null;
            }
            endTimeRef.current = null;
            setShowPrompt(true);
            setIsRunning(false);
            try { playAlarm(); } catch {}
            try { if (navigator && 'vibrate' in navigator) (navigator as any).vibrate?.([200,100,200]); } catch {}
            if (typeof Notification !== 'undefined' && Notification.permission === 'granted') {
              showExerciseNotification();
            } else {
              startUrgentAlert();
            }
            return 0;
          }
          return remaining;
        });
      };

      // Run immediately then on short interval. Use 500ms to keep UI responsive
      // but it's safe if the browser throttles the timer since remaining is
      // computed from Date.now().
      tick();
      timerIntervalRef.current = window.setInterval(tick, 500) as unknown as number;
    } else {
      // Not running (paused or prompt). Clear endTime and ensure timeLeft is
      // accurate relative to any previously-set endTime.
      if (endTimeRef.current) {
        const remaining = Math.max(0, Math.round((endTimeRef.current - Date.now()) / 1000));
        setTimeLeft(remaining);
        endTimeRef.current = null;
      } else if (!isRunning) {
        // If we're not running and there was no endTime, ensure timeLeft matches
        // the configured timer value.
        setTimeLeft(timer);
      }
    }

    return () => {
      if (timerIntervalRef.current) {
        clearInterval(timerIntervalRef.current as number);
        timerIntervalRef.current = null;
      }
    };
  }, [isRunning, timer, showPrompt, timeLeft]);

  // Keep timeLeft in sync when the configured timer changes while not running
  useEffect(() => {
    if (!isRunning && !showPrompt) setTimeLeft(timer);
  }, [timer, isRunning, showPrompt]);

  // --- Progress Visual ---
  const today = getToday();
  const percent = Math.min(100, Math.round(100 * (tasksHistory[today] || 0) / (dailyGoal[weekday] || 1)));

  // --- Progress Bar Animation State ---
  const [showProgressBar, setShowProgressBar] = useState(false);
  const [animatedPercent, setAnimatedPercent] = useState(0);
  const [pulse, setPulse] = useState(false);
  const prevPercentRef = useRef(percent);

  // Show progress bar only after exercise is completed (after handleDone)
  useEffect(() => {
    if (showProgressBar && percent !== prevPercentRef.current) {
      // Animate fill
      let start = prevPercentRef.current;
      let end = percent;
      let startTime: number | null = null;
      const duration = 600;
      function animateFill(ts: number) {
        if (!startTime) startTime = ts;
        const elapsed = ts - startTime;
        const progress = Math.min(1, elapsed / duration);
        setAnimatedPercent(Math.round(start + (end - start) * progress));
        if (progress < 1) {
          requestAnimationFrame(animateFill);
        } else {
          setAnimatedPercent(end);
          setPulse(true);
          setTimeout(() => setPulse(false), 700);
        }
      }
      requestAnimationFrame(animateFill);
      prevPercentRef.current = percent;
    } else if (!showProgressBar) {
      setAnimatedPercent(percent);
    }
  }, [percent, showProgressBar]);

  // --- Save reps and tasks history when exercise is completed ---
  const handleDone = () => {
    setShowPrompt(false);
    setRepsCount(0);
    setTimeLeft(timer);
    // stop any urgent alert overlay/alarm
    try { stopUrgentAlert(); } catch {}
    // stop camera tracks if any
    try { stopCamera(); } catch {}
    const today = getToday();
    setRepsHistory((prev: Record<string, Record<string, number>>) => {
      const updated = { ...prev };
      updated[today] = updated[today] || {};
      updated[today][selectedExercise] = (updated[today][selectedExercise] || 0) + repsTarget;
      saveLS(LS_KEYS.repsHistory, updated);
      return updated;
    });
    setTasksHistory((prev: Record<string, number>) => {
      const updated = { ...prev };
      updated[today] = (updated[today] || 0) + 1;
      saveLS(LS_KEYS.tasksHistory, updated);
      return updated;
    });
    setShowProgressBar(true); // Show progress bar after completion
    if (autoRestart) {
      setIsRunning(true);
    }
  };

  // Stop camera helper
  const stopCamera = () => {
    try {
      // stop tracks on the shared video ref if present
      const vid = sharedVideoRef.current;
      if (vid && (vid as HTMLVideoElement).srcObject) {
        const tracks = ((vid as HTMLVideoElement).srcObject as MediaStream).getTracks();
        tracks.forEach(t => { try { t.stop(); } catch {} });
        (vid as HTMLVideoElement).srcObject = null;
      }
      // also defensively stop any other video elements that may have a stream
      const vids = Array.from(document.getElementsByTagName('video')) as HTMLVideoElement[];
      vids.forEach(v => {
        try {
          if (v && v.srcObject) {
            const tracks = (v.srcObject as MediaStream).getTracks();
            tracks.forEach(t => { try { t.stop(); } catch {} });
            v.srcObject = null;
          }
        } catch (e) {}
      });
    } catch (e) {}
  };

  // Reusable cancel / return-to-home handler (same behavior as the Cancel button)
  const handleCancel = () => {
    setShowPrompt(false);
    setRepsCount(0);
    setTimeLeft(timer);
    try { stopCamera(); } catch {}
  };

  // Ensure camera stops when prompt is closed
  useEffect(() => {
    if (!showPrompt) {
      try { stopCamera(); } catch {}
    }
  }, [showPrompt]);

  // Hide progress bar when returning to prompt screen
  useEffect(() => {
    if (showPrompt) setShowProgressBar(false);
  }, [showPrompt]);

  // --- Heatmap Data ---
  const heatmapDays = 30;
  const todayDate = new Date();
  const heatmapData: { date: string; percent: number; day: number }[] = [];
  for (let i = heatmapDays - 1; i >= 0; i--) {
    const d = new Date(todayDate);
    d.setDate(todayDate.getDate() - i);
    const dateStr = d.toISOString().slice(0, 10);
    const weekdayIdx = d.getDay(); // 0=Sun, 6=Sat
    const weekDayStr = ['Sun','Mon','Tue','Wed','Thu','Fri','Sat'][weekdayIdx];
    const goal = dailyGoal[weekDayStr] || 1;
    const completed = tasksHistory[dateStr] || 0;
    const percent = Math.min(100, Math.round(100 * completed / goal));
    heatmapData.push({ date: dateStr, percent, day: weekdayIdx });
  }
  // Arrange into columns (weeks)
  const weeks: { date: string; percent: number; day: number }[][] = [];
  let week: typeof heatmapData = [];
  for (let i = 0; i < heatmapData.length; i++) {
    week.push(heatmapData[i]);
    if (week.length === 7 || i === heatmapData.length - 1) {
      weeks.push(week);
      week = [];
    }
  }

  return (
    <div className="app-container">
      {urgentAlert && (
        <div style={{position: 'fixed', inset: 0, background: 'rgba(0,0,0,0.85)', color: '#fff', display: 'flex', flexDirection: 'column', alignItems: 'center', justifyContent: 'center', zIndex: 2000}} onClick={stopUrgentAlert}>
          <h1 style={{fontSize: 36, margin: 0}}>Time for your exercise!</h1>
          <p style={{fontSize: 18, marginTop: 12}}>Click anywhere to dismiss and return to DeskFit.</p>
          <button style={{marginTop: 24, padding: '0.8em 1.6em', fontSize: 16}} onClick={stopUrgentAlert}>Dismiss</button>
        </div>
      )}
      {/* ...existing code... */}
      {/* Top Navigation Bar */}
      <nav className="top-nav">
        <div
          className="nav-title"
          role="button"
          tabIndex={0}
          onClick={handleCancel}
          onKeyDown={(e) => { if (e.key === 'Enter' || e.key === ' ') { e.preventDefault(); handleCancel(); } }}
          style={{ cursor: 'pointer' }}
        >
          DeskFit
        </div>
        <div className="nav-actions">
          {/* ...existing nav actions... */}
          <button
            aria-label="History"
            className="nav-btn"
            onClick={() => setShowHistory(true)}
          >
            <span role="img" aria-label="history">📊</span>
          </button>
          <button
            aria-label="Preferences"
            className="nav-btn"
            onClick={openPrefs}
          >
            <span role="img" aria-label="gear">⚙️</span>
          </button>
        </div>
      </nav>
      {/* Exercise and Reps Row */}
      {!showPrompt && (
<<<<<<< HEAD
        <>
          <div style={{ display: 'flex', gap: 24, marginBottom: 24, alignItems: 'flex-end' }}>
            <div style={{ flex: 1 }}>
              <label htmlFor="exercise-select" style={{ display: 'block', marginBottom: 4 }}>Exercise</label>
              <select
                id="exercise-select"
                value={selectedExercise}
                onChange={e => {
                  setSelectedExercise(e.target.value);
                  setRepsTarget(defaultReps[e.target.value] || 10);
                }}
                style={{ width: '100%', minWidth: 120, padding: 4 }}
              >
                <option value="squats">Squats</option>
                <option value="jumping_jacks">Jumping Jacks</option>
                <option value="shoulder_presses">Shoulder Presses</option>
                <option value="lateral_raise">Lateral Raise</option>
                <option value="knee_raises">Knee Raises</option>
                <option value="bicep_curls">Bicep Curls</option>
                <option value="band_pull_aparts">Band Pull-aparts</option>
                <option value="low_to_high_chest_flies">Low-to-High Chest Flies</option>
                <option value="svend_chest_press">Svend Chest Press</option>
              </select>
            </div>
            <div style={{ flex: 1 }}>
              <label htmlFor="reps-input" style={{ display: 'block', marginBottom: 4 }}>Repetitions</label>
              <input
                id="reps-input"
                type="number"
                min={1}
                max={50}
                value={repsTarget}
                onChange={e => {
                  let val = Number(e.target.value);
                  if (val < 1) val = 1;
                  if (val > 50) val = 50;
                  setRepsTarget(val);
                }}
                style={{ width: '100%', minWidth: 60, padding: 4 }}
              />
            </div>
=======
        <div style={{ display: 'flex', gap: 24, marginBottom: 24, alignItems: 'flex-end' }}>
          <div style={{ flex: 1 }}>
            <label htmlFor="exercise-select" style={{ display: 'block', marginBottom: 4 }}>Exercise</label>
            <select
              id="exercise-select"
              value={selectedExercise}
              onChange={e => {
                setSelectedExercise(e.target.value);
                setRepsTarget(defaultReps[e.target.value] || 10);
              }}
              style={{ width: '100%', minWidth: 120, padding: 4 }}
            >
              <option value="squats">Squats</option>
              <option value="jumping_jacks">Jumping Jacks</option>
              <option value="shoulder_presses">Shoulder Presses</option>
              <option value="lateral_raise">Lateral Raise</option>
              <option value="knee_raises">Knee Raises</option>
              <option value="bicep_curls">Bicep Curls</option>
              <option value="band_pull_aparts">Band Pull-aparts</option>
              <option value="triceps_extensions">Triceps Extensions</option>
            </select>
          </div>
          <div style={{ flex: 1 }}>
            <label htmlFor="reps-input" style={{ display: 'block', marginBottom: 4 }}>Repetitions</label>
            <input
              id="reps-input"
              type="number"
              min={1}
              max={50}
              value={repsTarget}
              onChange={e => {
                let val = Number(e.target.value);
                if (val < 1) val = 1;
                if (val > 50) val = 50;
                setRepsTarget(val);
              }}
              style={{ width: '100%', minWidth: 60, padding: 4 }}
            />
>>>>>>> ef5e449f
          </div>
          {selectedExercise === 'svend_chest_press' && (
            <div style={{
              background: '#e3f2fd',
              color: '#1976d2',
              padding: '8px 12px',
              borderRadius: '6px',
              fontSize: '0.9rem',
              marginTop: '8px',
              border: '1px solid #bbdefb',
              marginBottom: '24px',
              textAlign: 'center'
            }}>
              💡 Turn 45-90 degrees left or right to accurately track this exercise
            </div>
          )}
        </>
      )}
      {/* Timer Controls */}
      {!showPrompt && (
        <div style={{ marginBottom: 24, display: 'flex', flexDirection: 'column', gap: 12, alignItems: 'center' }}>
          <div style={{ display: 'flex', alignItems: 'center', gap: 12, width: '100%', justifyContent: 'center' }}>
            <label htmlFor="timer-input" style={{ margin: 0 }}>
              Time until next exercise reminder (seconds):
            </label>
            <div style={{ minWidth: 160 }}>
              <TimerControls
                timer={timer}
                setTimer={setTimer}
                isRunning={isRunning}
                onStartPause={() => setIsRunning(!isRunning)}
                autoRestart={autoRestart}
                setAutoRestart={setAutoRestart}
                startLabel="Start Timer"
                hideStartButton={true}
                hideAutoRestart={true}
              />
            </div>
          </div>
          <div style={{ display: 'flex', gap: 12, alignItems: 'center' }}>
            <button className="button-nowrap" onClick={() => setIsRunning(!isRunning)}>{isRunning ? 'Pause Timer' : 'Start Timer'}</button>
            <button className="button-nowrap" style={{ background: '#2196f3', padding: '0.7em 1.2em' }} onClick={() => setShowPrompt(true)}>Exercise Now</button>
          </div>
          <div style={{ marginTop: 6 }}>
            <label style={{ display: 'flex', alignItems: 'center', gap: 8 }}>
              Auto-restart timer after exercise
              <span className="toggle-switch">
                <input
                  type="checkbox"
                  checked={autoRestart}
                  onChange={e => setAutoRestart(e.target.checked)}
                />
                <span className="toggle-slider" />
              </span>
            </label>
          </div>
        </div>
      )}
      {/* History Modal */}
      <HistoryModal
        open={showHistory}
        onClose={() => setShowHistory(false)}
        weeks={weeks}
        dailyGoal={dailyGoal}
        tasksHistory={tasksHistory}
        getHeatmapColor={getHeatmapColor}
        // Add new props for tooltip data
        showTooltip={true}
      />
      {/* Preferences Modal */}
      <PreferencesModal
        open={showPrefs}
        onClose={() => setShowPrefs(false)}
        prefsTimer={prefsTimer}
        setPrefsTimer={setPrefsTimer}
        prefsReps={prefsReps}
        setPrefsReps={setPrefsReps}
        prefsGoal={prefsGoal}
        setPrefsGoal={setPrefsGoal}
        savePrefs={savePrefs}
        prefsNotes={prefsNotes}
        setPrefsNotes={setPrefsNotes}
        toProperCase={toProperCase}
        DEFAULT_REPS={DEFAULT_REPS}
      />
      {/* Exercise prompt and waiting section remain unchanged */}
      {showPrompt ? (
        backendReady ? (
          <ExercisePrompt
            repsTarget={repsTarget}
            repsCount={repsCount}
            setRepsCount={setRepsCount}
            onDone={handleDone}
            exercise={selectedExercise}
            videoRef={sharedVideoRef}
            notes={prefsNotes[selectedExercise] || ''}
            setNote={(val: string) => setPrefsNotes(n => ({ ...n, [selectedExercise]: val }))}
            onCancel={() => {
              setShowPrompt(false);
              setRepsCount(0);
              setTimeLeft(timer);
              try { stopCamera(); } catch {}
            }}
          />
        ) : (
          <div className="waiting-section">
            <p>Loading pose detection model...</p>
          </div>
        )
      ) : (
        <>
          {/* Show progress bar after task completion, above timer */}
          {showProgressBar && (
            <div style={{ margin: '32px auto 24px auto', width: 340, maxWidth: '100%' }}>
              <div style={{ fontSize: 14, marginBottom: 4 }}>Today's Progress</div>
              <div style={{ background: '#eee', borderRadius: 8, height: 22, width: '100%', overflow: 'hidden', position: 'relative' }}>
                <div style={{
                  width: animatedPercent + '%',
                  background: animatedPercent >= 100 ? 'linear-gradient(90deg, #4caf50, #81c784)' : 'linear-gradient(90deg, #2196f3, #90caf9)',
                  height: '100%',
                  transition: 'width 0.6s cubic-bezier(.4,2,.6,1)',
                  borderRadius: 8,
                  display: 'flex', alignItems: 'center', justifyContent: animatedPercent < 15 ? 'flex-end' : 'center', color: animatedPercent < 15 ? '#333' : '#fff', fontWeight: 600,
                  animation: pulse ? 'deskfit-pulse 0.7s' : undefined
                }}>{animatedPercent}%</div>
              </div>
              <div style={{ fontSize: 12, color: '#666', marginTop: 2, textAlign: 'right' }}>
                {tasksHistory[today] || 0} / {dailyGoal[weekday] || 1} tasks
              </div>
            </div>
          )}
          <div className="waiting-section">
            <p>Next exercise prompt in: <b>{timeLeft}</b> seconds</p>
          </div>
        </>
      )}
      {/* Pulse animation keyframes */}
      <style>{`
        @keyframes deskfit-pulse {
          0% { box-shadow: 0 0 0 0 rgba(76,175,80,0.5); }
          70% { box-shadow: 0 0 0 10px rgba(76,175,80,0); }
          100% { box-shadow: 0 0 0 0 rgba(76,175,80,0); }
        }
      `}</style>
    </div>
  );
}

export default App;<|MERGE_RESOLUTION|>--- conflicted
+++ resolved
@@ -96,11 +96,7 @@
 
 // --- Default Values ---
 const DEFAULT_TIMER = 60;
-<<<<<<< HEAD
-const DEFAULT_REPS = { squats: 10, jumping_jacks: 15, shoulder_presses: 12, lateral_raise: 12, knee_raises: 12, bicep_curls: 12, band_pull_aparts: 12, low_to_high_chest_flies: 12, svend_chest_press: 12 };
-=======
-const DEFAULT_REPS = { squats: 10, jumping_jacks: 15, shoulder_presses: 12, lateral_raise: 12, knee_raises: 12, bicep_curls: 12, band_pull_aparts: 12, triceps_extensions: 12 };
->>>>>>> ef5e449f
+const DEFAULT_REPS = { squats: 10, jumping_jacks: 15, shoulder_presses: 12, lateral_raise: 12, knee_raises: 12, bicep_curls: 12, band_pull_aparts: 12, triceps_extensions: 12, low_to_high_chest_flies: 12, svend_chest_press: 12 };
 const DEFAULT_GOAL = { Mon: 5, Tue: 5, Wed: 5, Thu: 5, Fri: 5, Sat: 2, Sun: 2 };
 
 // --- Helper Functions ---
@@ -562,7 +558,6 @@
       </nav>
       {/* Exercise and Reps Row */}
       {!showPrompt && (
-<<<<<<< HEAD
         <>
           <div style={{ display: 'flex', gap: 24, marginBottom: 24, alignItems: 'flex-end' }}>
             <div style={{ flex: 1 }}>
@@ -583,6 +578,7 @@
                 <option value="knee_raises">Knee Raises</option>
                 <option value="bicep_curls">Bicep Curls</option>
                 <option value="band_pull_aparts">Band Pull-aparts</option>
+                <option value="triceps_extensions">Triceps Extensions</option>
                 <option value="low_to_high_chest_flies">Low-to-High Chest Flies</option>
                 <option value="svend_chest_press">Svend Chest Press</option>
               </select>
@@ -604,46 +600,6 @@
                 style={{ width: '100%', minWidth: 60, padding: 4 }}
               />
             </div>
-=======
-        <div style={{ display: 'flex', gap: 24, marginBottom: 24, alignItems: 'flex-end' }}>
-          <div style={{ flex: 1 }}>
-            <label htmlFor="exercise-select" style={{ display: 'block', marginBottom: 4 }}>Exercise</label>
-            <select
-              id="exercise-select"
-              value={selectedExercise}
-              onChange={e => {
-                setSelectedExercise(e.target.value);
-                setRepsTarget(defaultReps[e.target.value] || 10);
-              }}
-              style={{ width: '100%', minWidth: 120, padding: 4 }}
-            >
-              <option value="squats">Squats</option>
-              <option value="jumping_jacks">Jumping Jacks</option>
-              <option value="shoulder_presses">Shoulder Presses</option>
-              <option value="lateral_raise">Lateral Raise</option>
-              <option value="knee_raises">Knee Raises</option>
-              <option value="bicep_curls">Bicep Curls</option>
-              <option value="band_pull_aparts">Band Pull-aparts</option>
-              <option value="triceps_extensions">Triceps Extensions</option>
-            </select>
-          </div>
-          <div style={{ flex: 1 }}>
-            <label htmlFor="reps-input" style={{ display: 'block', marginBottom: 4 }}>Repetitions</label>
-            <input
-              id="reps-input"
-              type="number"
-              min={1}
-              max={50}
-              value={repsTarget}
-              onChange={e => {
-                let val = Number(e.target.value);
-                if (val < 1) val = 1;
-                if (val > 50) val = 50;
-                setRepsTarget(val);
-              }}
-              style={{ width: '100%', minWidth: 60, padding: 4 }}
-            />
->>>>>>> ef5e449f
           </div>
           {selectedExercise === 'svend_chest_press' && (
             <div style={{
@@ -657,7 +613,7 @@
               marginBottom: '24px',
               textAlign: 'center'
             }}>
-              💡 Turn 45-90 degrees left or right to accurately track this exercise
+              💡 Turn 90 degrees left or right to accurately track this exercise
             </div>
           )}
         </>
